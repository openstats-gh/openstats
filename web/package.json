<<<<<<< HEAD
{
	"name": "web",
	"private": true,
	"version": "0.0.1",
	"type": "module",
	"scripts": {
		"dev": "vite dev",
		"build": "vite build",
		"preview": "vite preview",
		"prepare": "svelte-kit sync || echo ''",
		"check": "svelte-kit sync && svelte-check --tsconfig ./tsconfig.json",
		"check:watch": "svelte-kit sync && svelte-check --tsconfig ./tsconfig.json --watch",
		"format": "prettier --write .",
		"lint": "prettier --check . && eslint ."
	},
	"devDependencies": {
		"@catppuccin/tailwindcss": "^1.0.0",
		"@eslint/compat": "^1.2.5",
		"@eslint/js": "^9.18.0",
		"@sveltejs/adapter-auto": "^6.0.0",
		"@sveltejs/kit": "^2.22.0",
		"@sveltejs/vite-plugin-svelte": "^6.0.0",
		"@tailwindcss/forms": "^0.5.9",
		"@tailwindcss/vite": "^4.0.0",
		"eslint": "^9.18.0",
		"eslint-config-prettier": "^10.0.1",
		"eslint-plugin-svelte": "^3.0.0",
		"globals": "^16.0.0",
		"prettier": "^3.4.2",
		"prettier-plugin-svelte": "^3.3.3",
		"prettier-plugin-tailwindcss": "^0.6.11",
		"svelte": "^5.0.0",
		"svelte-check": "^4.0.0",
		"tailwindcss": "^4.0.0",
		"typescript": "^5.0.0",
		"typescript-eslint": "^8.20.0",
		"vite": "^7.0.4"
	},
	"dependencies": {
		"@lucide/svelte": "^0.545.0",
		"openapi-fetch": "^0.14.1"
	}
}
=======
{
	"name": "web",
	"private": true,
	"version": "0.0.1",
	"type": "module",
	"scripts": {
		"dev": "vite dev",
		"build": "vite build",
		"preview": "vite preview",
		"prepare": "svelte-kit sync || echo ''",
		"check": "svelte-kit sync && svelte-check --tsconfig ./tsconfig.json",
		"check:watch": "svelte-kit sync && svelte-check --tsconfig ./tsconfig.json --watch",
		"format": "prettier --write .",
		"lint": "prettier --check . && eslint .",
		"openapi-typescript": "openapi-typescript http://localhost:3000/openapi.yaml -o src/lib/schema.d.ts --enum --root-types --root-types-no-schema-prefix --make-paths-enum"
	},
	"devDependencies": {
		"@eslint/compat": "^1.2.5",
		"@eslint/js": "^9.18.0",
		"@sveltejs/adapter-auto": "^6.0.0",
		"@sveltejs/kit": "^2.22.0",
		"@sveltejs/vite-plugin-svelte": "^6.0.0",
		"@tailwindcss/forms": "^0.5.9",
		"@tailwindcss/vite": "^4.0.0",
		"eslint": "^9.18.0",
		"eslint-config-prettier": "^10.0.1",
		"eslint-plugin-svelte": "^3.0.0",
		"globals": "^16.0.0",
		"prettier": "^3.4.2",
		"prettier-plugin-svelte": "^3.3.3",
		"prettier-plugin-tailwindcss": "^0.6.11",
		"svelte": "^5.0.0",
		"svelte-check": "^4.0.0",
		"tailwindcss": "^4.0.0",
		"typescript": "^5.0.0",
		"typescript-eslint": "^8.20.0",
		"vite": "^7.0.4"
	},
	"dependencies": {
		"openapi-fetch": "^0.14.1",
		"openapi-typescript": "^7.10.1"
	}
}
>>>>>>> 9c302b1d
<|MERGE_RESOLUTION|>--- conflicted
+++ resolved
@@ -1,89 +1,45 @@
-<<<<<<< HEAD
 {
-	"name": "web",
-	"private": true,
-	"version": "0.0.1",
-	"type": "module",
-	"scripts": {
-		"dev": "vite dev",
-		"build": "vite build",
-		"preview": "vite preview",
-		"prepare": "svelte-kit sync || echo ''",
-		"check": "svelte-kit sync && svelte-check --tsconfig ./tsconfig.json",
-		"check:watch": "svelte-kit sync && svelte-check --tsconfig ./tsconfig.json --watch",
-		"format": "prettier --write .",
-		"lint": "prettier --check . && eslint ."
-	},
-	"devDependencies": {
-		"@catppuccin/tailwindcss": "^1.0.0",
-		"@eslint/compat": "^1.2.5",
-		"@eslint/js": "^9.18.0",
-		"@sveltejs/adapter-auto": "^6.0.0",
-		"@sveltejs/kit": "^2.22.0",
-		"@sveltejs/vite-plugin-svelte": "^6.0.0",
-		"@tailwindcss/forms": "^0.5.9",
-		"@tailwindcss/vite": "^4.0.0",
-		"eslint": "^9.18.0",
-		"eslint-config-prettier": "^10.0.1",
-		"eslint-plugin-svelte": "^3.0.0",
-		"globals": "^16.0.0",
-		"prettier": "^3.4.2",
-		"prettier-plugin-svelte": "^3.3.3",
-		"prettier-plugin-tailwindcss": "^0.6.11",
-		"svelte": "^5.0.0",
-		"svelte-check": "^4.0.0",
-		"tailwindcss": "^4.0.0",
-		"typescript": "^5.0.0",
-		"typescript-eslint": "^8.20.0",
-		"vite": "^7.0.4"
-	},
-	"dependencies": {
-		"@lucide/svelte": "^0.545.0",
-		"openapi-fetch": "^0.14.1"
-	}
-}
-=======
-{
-	"name": "web",
-	"private": true,
-	"version": "0.0.1",
-	"type": "module",
-	"scripts": {
-		"dev": "vite dev",
-		"build": "vite build",
-		"preview": "vite preview",
-		"prepare": "svelte-kit sync || echo ''",
-		"check": "svelte-kit sync && svelte-check --tsconfig ./tsconfig.json",
-		"check:watch": "svelte-kit sync && svelte-check --tsconfig ./tsconfig.json --watch",
-		"format": "prettier --write .",
-		"lint": "prettier --check . && eslint .",
-		"openapi-typescript": "openapi-typescript http://localhost:3000/openapi.yaml -o src/lib/schema.d.ts --enum --root-types --root-types-no-schema-prefix --make-paths-enum"
-	},
-	"devDependencies": {
-		"@eslint/compat": "^1.2.5",
-		"@eslint/js": "^9.18.0",
-		"@sveltejs/adapter-auto": "^6.0.0",
-		"@sveltejs/kit": "^2.22.0",
-		"@sveltejs/vite-plugin-svelte": "^6.0.0",
-		"@tailwindcss/forms": "^0.5.9",
-		"@tailwindcss/vite": "^4.0.0",
-		"eslint": "^9.18.0",
-		"eslint-config-prettier": "^10.0.1",
-		"eslint-plugin-svelte": "^3.0.0",
-		"globals": "^16.0.0",
-		"prettier": "^3.4.2",
-		"prettier-plugin-svelte": "^3.3.3",
-		"prettier-plugin-tailwindcss": "^0.6.11",
-		"svelte": "^5.0.0",
-		"svelte-check": "^4.0.0",
-		"tailwindcss": "^4.0.0",
-		"typescript": "^5.0.0",
-		"typescript-eslint": "^8.20.0",
-		"vite": "^7.0.4"
-	},
-	"dependencies": {
-		"openapi-fetch": "^0.14.1",
-		"openapi-typescript": "^7.10.1"
-	}
-}
->>>>>>> 9c302b1d
+  "name": "web",
+  "private": true,
+  "version": "0.0.1",
+  "type": "module",
+  "scripts": {
+    "dev": "vite dev",
+    "build": "vite build",
+    "preview": "vite preview",
+    "prepare": "svelte-kit sync || echo ''",
+    "check": "svelte-kit sync && svelte-check --tsconfig ./tsconfig.json",
+    "check:watch": "svelte-kit sync && svelte-check --tsconfig ./tsconfig.json --watch",
+    "format": "prettier --write .",
+    "lint": "prettier --check . && eslint .",
+    "openapi-typescript": "openapi-typescript http://localhost:3000/openapi.yaml -o src/lib/schema.d.ts --enum --root-types --root-types-no-schema-prefix --make-paths-enum"
+  },
+  "devDependencies": {
+    "@catppuccin/tailwindcss": "^1.0.0",
+    "@eslint/compat": "^1.2.5",
+    "@eslint/js": "^9.18.0",
+    "@sveltejs/adapter-auto": "^6.0.0",
+    "@sveltejs/kit": "^2.22.0",
+    "@sveltejs/vite-plugin-svelte": "^6.0.0",
+    "@tailwindcss/forms": "^0.5.9",
+    "@tailwindcss/vite": "^4.0.0",
+    "eslint": "^9.18.0",
+    "eslint-config-prettier": "^10.0.1",
+    "eslint-plugin-svelte": "^3.0.0",
+    "globals": "^16.0.0",
+    "prettier": "^3.4.2",
+    "prettier-plugin-svelte": "^3.3.3",
+    "prettier-plugin-tailwindcss": "^0.6.11",
+    "svelte": "^5.0.0",
+    "svelte-check": "^4.0.0",
+    "tailwindcss": "^4.0.0",
+    "typescript": "^5.0.0",
+    "typescript-eslint": "^8.20.0",
+    "vite": "^7.0.4"
+  },
+  "dependencies": {
+    "@lucide/svelte": "^0.545.0",
+    "openapi-fetch": "^0.14.1",
+    "openapi-typescript": "^7.10.1"
+  }
+}